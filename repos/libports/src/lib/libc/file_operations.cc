--- conflicted
+++ resolved
@@ -359,21 +359,12 @@
 		return stat(path, buf);
 	}
 
-<<<<<<< HEAD
-	Libc::Absolute_path cwd;
-
-	if (libc_fd == AT_FDCWD) {
-		getcwd(cwd.base(), cwd.max_len());
-		cwd.append("/");
-		cwd.append(path);
-=======
 	Libc::Absolute_path abs_path;
 
 	if (libc_fd == AT_FDCWD) {
 		getcwd(abs_path.base(), abs_path.capacity());
 		abs_path.append("/");
 		abs_path.append(path);
->>>>>>> 2936cbeb
 	} else {
 		Libc::File_descriptor *fd =
 			Libc::file_descriptor_allocator()->find_by_libc_fd(libc_fd);
@@ -381,21 +372,12 @@
 			errno = EBADF;
 			return -1;
 		}
-<<<<<<< HEAD
-		cwd.import(path, fd->fd_path);
-	}
-
-	if (flags & AT_SYMLINK_NOFOLLOW)
-		return lstat(cwd.base(), buf);
-	return stat(cwd.base(), buf);
-=======
 		abs_path.import(path, fd->fd_path);
 	}
 
 	return (flags & AT_SYMLINK_NOFOLLOW)
 		? lstat(abs_path.base(), buf)
 		:  stat(abs_path.base(), buf);
->>>>>>> 2936cbeb
 }
 
 
