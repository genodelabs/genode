--- conflicted
+++ resolved
@@ -49,13 +49,8 @@
   as attribute value.
 
 :'<node>':
-<<<<<<< HEAD
-  Adds a sub_node with the specified 'type'. The content of <node> is evaluated
-  to generate the content of the added sub_node.
-=======
   Adds a sub node with the specified 'type'. The content of <node> is evaluated
   to generate the content of the added sub node.
->>>>>>> 3bcf0e60
 
 
 Conditions
