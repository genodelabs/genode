--- conflicted
+++ resolved
@@ -1,12 +1,8 @@
 proc have_platform_drv {} {
-<<<<<<< HEAD
-	return [expr [have_spec platform_arndale] || [have_spec platform_imx53] || [have_spec platform_rpi platform_odroid_x2]]
-=======
 	if {[have_spec linux]} {
 		return 0
 	}
-	return [expr [have_spec platform_arndale] || [have_spec platform_imx53] || [have_spec platform_rpi] || [have_spec x86]]
->>>>>>> 49333baf
+	return [expr [have_spec platform_arndale] || [have_spec platform_imx53] || [have_spec platform_rpi] || [have_spec platform_odroid_x2] || [have_spec x86]]
 }
 
 proc append_platform_drv_build_components {} {
